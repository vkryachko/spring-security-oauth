<project xmlns="http://maven.apache.org/POM/4.0.0" xmlns:xsi="http://www.w3.org/2001/XMLSchema-instance"
         xsi:schemaLocation="http://maven.apache.org/POM/4.0.0 http://maven.apache.org/maven-v4_0_0.xsd">
  <modelVersion>4.0.0</modelVersion>
  <groupId>org.springframework.security.oauth</groupId>
  <artifactId>spring-security-oauth-parent</artifactId>
  <name>OAuth for Spring Security - Parent</name>
  <description>Parent Project for OAuth Support for Spring Security</description>
  <packaging>pom</packaging>
  <version>1.0.0.BUILD-SNAPSHOT</version>

  <modules>
    <module>spring-security-oauth</module>
    <module>sparklr</module>
    <module>tonr</module>
    <module>sparklr2</module>
    <module>tonr2</module>
  </modules>

  <properties>
<<<<<<< HEAD
    <spring.version>3.0.3.RELEASE</spring.version>
    <spring.security.version>3.0.3.RELEASE</spring.security.version>
=======
    <spring.version>3.0.4.RELEASE</spring.version>
    <spring.security.version>3.1.0.CI-SNAPSHOT</spring.security.version>
>>>>>>> 5a8489b6
  </properties>

  <build>
    <plugins>
      <plugin>
        <groupId>org.apache.maven.plugins</groupId>
        <artifactId>maven-compiler-plugin</artifactId>
        <configuration>
          <source>1.5</source>
          <target>1.5</target>
        </configuration>
      </plugin>
      <plugin>
        <artifactId>maven-idea-plugin</artifactId>
        <version>2.3-atlassian-1</version>
        <configuration>
          <downloadSources>true</downloadSources>
          <exclude>cargo-installs,target/tomcat5x,target/war</exclude>
        </configuration>
      </plugin>
      <plugin>
        <groupId>org.apache.maven.plugins</groupId>
        <artifactId>maven-source-plugin</artifactId>
        <executions>
          <execution>
            <id>attach-sources</id>
            <phase>package</phase>
            <goals>
              <goal>jar</goal>
            </goals>
          </execution>
        </executions>
      </plugin>
      <plugin>
        <groupId>org.apache.maven.plugins</groupId>
        <artifactId>maven-idea-plugin</artifactId>
        <configuration>
          <downloadSources>true</downloadSources>
          <downloadJavadocs>true</downloadJavadocs>
        </configuration>
      </plugin>
      <plugin>
        <groupId>org.codehaus.mojo</groupId>
        <artifactId>animal-sniffer-maven-plugin</artifactId>
        <version>1.6</version>
        <configuration>
          <signature>
            <groupId>org.codehaus.mojo.signature</groupId>
            <artifactId>java15</artifactId>
            <version>1.0</version>
          </signature>
        </configuration>
        <executions>
          <execution>
            <id>enforce-java-5</id>
            <phase>test</phase>
            <goals>
              <goal>check</goal>
            </goals>
            <configuration>
              <ignores>
                <!--allow dependencies on internal Sun APIs for now. Someday fix these.... -->
                <ignore>sun.net.www.protocol.http.*</ignore>
                <ignore>sun.net.www.protocol.https.*</ignore>
              </ignores>
            </configuration>
          </execution>
        </executions>
      </plugin>
    </plugins>
    <pluginManagement>
      <plugins>
        <plugin>
          <groupId>org.mortbay.jetty</groupId>
          <artifactId>maven-jetty-plugin</artifactId>
          <version>6.1.25</version>
        </plugin>
      </plugins>
    </pluginManagement>
    <extensions>
      <extension>
        <groupId>org.springframework.build.aws</groupId>
        <artifactId>org.springframework.build.aws.maven</artifactId>
        <version>3.0.0.RELEASE</version>
      </extension>
    </extensions>
  </build>

  <repositories>
    <repository>
      <id>spring-milestone</id>
      <name>Spring Framework Milestone Repository</name>
      <url>http://s3.amazonaws.com/maven.springframework.org/milestone</url>
    </repository>
    <repository>
      <id>spring-release</id>
      <name>Spring Framework Release Repository</name>
      <url>http://maven.springframework.org/release</url>
    </repository>
    <repository>
      <!-- necessary for Spring Security 3.1.0.CI-SNAPSHOT dependency -->
      <id>repository.springframework.maven.snapshot</id>
      <name>Spring Framework Maven Release Repository</name>
      <url>http://maven.springframework.org/snapshot</url>
    </repository>
    <repository>
      <id>oauth.googlecode.net</id>
      <url>http://oauth.googlecode.com/svn/code/maven/</url>
    </repository>
  </repositories>

  <pluginRepositories>
    <pluginRepository>
      <id>atlassian</id>
      <url>https://maven.atlassian.com/repository/public</url>
    </pluginRepository>
  </pluginRepositories>

  <distributionManagement>

    <repository>
      <id>spring-milestone</id>
      <name>Spring Milestone Repository</name>
      <url>s3://maven.springframework.org/milestone</url>
    </repository>

    <snapshotRepository>
      <id>spring-snapshot</id>
      <name>Spring Snapshot Repository</name>
      <url>s3://maven.springframework.org/snapshot</url>
    </snapshotRepository>

  </distributionManagement>

</project><|MERGE_RESOLUTION|>--- conflicted
+++ resolved
@@ -17,13 +17,8 @@
   </modules>
 
   <properties>
-<<<<<<< HEAD
-    <spring.version>3.0.3.RELEASE</spring.version>
-    <spring.security.version>3.0.3.RELEASE</spring.security.version>
-=======
     <spring.version>3.0.4.RELEASE</spring.version>
     <spring.security.version>3.1.0.CI-SNAPSHOT</spring.security.version>
->>>>>>> 5a8489b6
   </properties>
 
   <build>
